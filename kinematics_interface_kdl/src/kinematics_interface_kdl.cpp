--- conflicted
+++ resolved
@@ -60,10 +60,6 @@
   // allocate dynamics memory
   num_joints_ = chain_.getNrOfJoints();
   q_ = KDL::JntArray(num_joints_);
-<<<<<<< HEAD
-=======
-  delta_theta = Eigen::VectorXd(num_joints_);
->>>>>>> 902f8ade
   I = Eigen::MatrixXd(num_joints_, num_joints_);
   I.setIdentity();
   // create KDL solvers
@@ -75,29 +71,19 @@
 }
 
 bool KDLKinematics::convert_joint_deltas_to_cartesian_deltas(
-<<<<<<< HEAD
   const Eigen::Matrix<double, Eigen::Dynamic, 1> & joint_pos,
   const Eigen::Matrix<double, Eigen::Dynamic, 1> & delta_theta, const std::string & link_name,
   Eigen::Matrix<double, 6, 1> & delta_x)
-=======
-  const std::vector<double> & joint_pos, const std::vector<double> & delta_theta_vec,
-  const std::string & link_name, std::vector<double> & delta_x_vec)
->>>>>>> 902f8ade
 {
   // verify inputs
   if (
     !verify_initialized() || !verify_joint_vector(joint_pos) || !verify_link_name(link_name) ||
-<<<<<<< HEAD
     !verify_joint_vector(delta_theta))
-=======
-    !verify_cartesian_vector(delta_x_vec) || !verify_joint_vector(delta_theta_vec))
->>>>>>> 902f8ade
-  {
-    return false;
-  }
-
-  // get joint array
-<<<<<<< HEAD
+  {
+    return false;
+  }
+
+  // get joint array
   q_.data = joint_pos;
 
   // calculate Jacobian
@@ -111,36 +97,18 @@
   const Eigen::Matrix<double, Eigen::Dynamic, 1> & joint_pos,
   const Eigen::Matrix<double, 6, 1> & delta_x, const std::string & link_name,
   Eigen::Matrix<double, Eigen::Dynamic, 1> & delta_theta)
-=======
-  update_joint_array(joint_pos);
-
-  // copy vector to eigen type
-  memcpy(delta_theta.data(), delta_theta_vec.data(), delta_theta_vec.size() * sizeof(double));
-  // calculate Jacobian
-  jac_solver_->JntToJac(q_, *jacobian_, link_name_map_[link_name]);
-  delta_x = jacobian_->data * delta_theta;
-  // copy eigen type to vector
-  memcpy(delta_x_vec.data(), delta_x.data(), 6 * sizeof(double));
-  return true;
-}
-
-bool KDLKinematics::convert_cartesian_deltas_to_joint_deltas(
-  const std::vector<double> & joint_pos, const std::vector<double> & delta_x_vec,
-  const std::string & link_name, std::vector<double> & delta_theta_vec)
 {
   // verify inputs
   if (
     !verify_initialized() || !verify_joint_vector(joint_pos) || !verify_link_name(link_name) ||
-    !verify_cartesian_vector(delta_x_vec) || !verify_joint_vector(delta_theta_vec))
-  {
-    return false;
-  }
-
-  // get joint array
-  update_joint_array(joint_pos);
-
-  // copy vector to eigen type
-  memcpy(delta_x.data(), delta_x_vec.data(), delta_x_vec.size() * sizeof(double));
+    !verify_joint_vector(delta_theta))
+  {
+    return false;
+  }
+
+  // get joint array
+  q_.data = joint_pos;
+
   // calculate Jacobian
   jac_solver_->JntToJac(q_, *jacobian_, link_name_map_[link_name]);
   // TODO this dynamic allocation needs to be replaced
@@ -149,76 +117,23 @@
   Eigen::Matrix<double, Eigen::Dynamic, 6> J_inverse =
     (J.transpose() * J + alpha * I).inverse() * J.transpose();
   delta_theta = J_inverse * delta_x;
-  // copy eigen type to vector
-  memcpy(delta_theta_vec.data(), delta_theta.data(), num_joints_ * sizeof(double));
-  return true;
-}
-
-bool KDLKinematics::calculate_jacobian(
-  const std::vector<double> & joint_pos, const std::string & link_name,
-  std::vector<double> & jacobian_vector)
->>>>>>> 902f8ade
-{
-  // verify inputs
-  if (
-    !verify_initialized() || !verify_joint_vector(joint_pos) || !verify_link_name(link_name) ||
-<<<<<<< HEAD
-    !verify_joint_vector(delta_theta))
-=======
-    !verify_jacobian(jacobian_vector))
->>>>>>> 902f8ade
-  {
-    return false;
-  }
-
-  // get joint array
-<<<<<<< HEAD
-  q_.data = joint_pos;
-
-  // calculate Jacobian
-  jac_solver_->JntToJac(q_, *jacobian_, link_name_map_[link_name]);
-  // TODO this dynamic allocation needs to be replaced
-  Eigen::VectorXd J = jacobian_->data;
-  // damped inverse
-  Eigen::Matrix<double, Eigen::Dynamic, 6> J_inverse =
-    (J.transpose() * J + alpha * I).inverse() * J.transpose();
-  delta_theta = J_inverse * delta_x;
-=======
-  update_joint_array(joint_pos);
-
-  // calculate Jacobian
-  jac_solver_->JntToJac(q_, *jacobian_, link_name_map_[link_name]);
-
-  memcpy(jacobian_vector.data(), jacobian_->data.data(), 6 * num_joints_ * sizeof(double));
->>>>>>> 902f8ade
-
-  return true;
-}
-
-<<<<<<< HEAD
+
+  return true;
+}
+
 bool KDLKinematics::calculate_jacobian(
   const Eigen::Matrix<double, Eigen::Dynamic, 1> & joint_pos, const std::string & link_name,
   Eigen::Matrix<double, 6, Eigen::Dynamic> & jacobian)
-=======
-bool KDLKinematics::calculate_link_transform(
-  const std::vector<double> & joint_pos, const std::string & link_name,
-  std::vector<double> & transform_vec)
->>>>>>> 902f8ade
 {
   // verify inputs
   if (
     !verify_initialized() || !verify_joint_vector(joint_pos) || !verify_link_name(link_name) ||
-<<<<<<< HEAD
     !verify_jacobian(jacobian))
-=======
-    !verify_transform_vector(transform_vec))
->>>>>>> 902f8ade
-  {
-    return false;
-  }
-
-  // get joint array
-<<<<<<< HEAD
+  {
+    return false;
+  }
+
+  // get joint array
   q_.data = joint_pos;
 
   // calculate Jacobian
@@ -247,20 +162,6 @@
   // special case: since the root is not in the robot tree, need to return identity transform
   if (link_name == root_name_)
   {
-    return true;
-=======
-  update_joint_array(joint_pos);
-
-  // reset transform_vec
-  memset(transform_vec.data(), 0, 16 * sizeof(double));
-
-  // special case: since the root is not in the robot tree, need to return identity transform
-  if (link_name == root_name_)
-  {
-    transform_vec[0] = 1.0;
-    transform_vec[5] = 1.0;
-    transform_vec[10] = 1.0;
-    transform_vec[15] = 1.0;
     return true;
   }
 
@@ -272,69 +173,13 @@
   {
     for (int c = 0; c < 3; c++)
     {
-      transform_vec[r + 4 * c] = frame_.M.data[3 * r + c];
-    }
-    transform_vec[4 * 3 + r] = tmp[r];
-  }
-  transform_vec[15] = 1.0;
-  return true;
-}
-
-bool KDLKinematics::update_joint_array(const std::vector<double> & joint_pos)
-{
-  memcpy(q_.data.data(), joint_pos.data(), joint_pos.size() * sizeof(double));
-  return true;
-}
-
-bool KDLKinematics::verify_link_name(const std::string & link_name)
-{
-  if (link_name == root_name_)
-  {
-    return true;
-  }
-  if (link_name_map_.find(link_name) == link_name_map_.end())
-  {
-    std::string links;
-    for (auto i = 0u; i < chain_.getNrOfSegments(); i++)
-    {
-      links += "\n" + chain_.getSegment(i).getName();
-    }
-    RCLCPP_ERROR(
-      LOGGER, "The link %s was not found in the robot chain. Available links are: %s",
-      link_name.c_str(), links.c_str());
-    return false;
->>>>>>> 902f8ade
-  }
-  return true;
-}
-
-<<<<<<< HEAD
-  // create forward kinematics solver
-  fk_pos_solver_->JntToCart(q_, frame_, link_name_map_[link_name]);
-  double tmp[] = {frame_.p.x(), frame_.p.y(), frame_.p.z()};
-  // KDL::Rotation stores data in row-major format. e.g Xx, Yx, Zx, Xy... = data index at 0, 1, 2, 3, 4...
-  for (int r = 0; r < 3; r++)
-  {
-    for (int c = 0; c < 3; c++)
-    {
       transform(r + 4 * c) = frame_.M.data[3 * r + c];
     }
     transform(4 * 3 + r) = tmp[r];
-=======
-bool KDLKinematics::verify_transform_vector(const std::vector<double> & transform)
-{
-  if (transform.size() != 16)
-  {
-    RCLCPP_ERROR(
-      LOGGER, "Invalid size (%zu) for the transformation vector. Expected size is 16.",
-      transform.size());
-    return false;
->>>>>>> 902f8ade
-  }
-  return true;
-}
-
-<<<<<<< HEAD
+  }
+  return true;
+}
+
 bool KDLKinematics::verify_link_name(const std::string & link_name)
 {
   if (link_name == root_name_)
@@ -357,30 +202,12 @@
 }
 
 bool KDLKinematics::verify_joint_vector(const Eigen::VectorXd & joint_vector)
-=======
-bool KDLKinematics::verify_cartesian_vector(const std::vector<double> & cartesian_vector)
-{
-  if (cartesian_vector.size() != jacobian_->rows())
-  {
-    RCLCPP_ERROR(
-      LOGGER, "Invalid size (%zu) for the cartesian vector. Expected size is %d.",
-      cartesian_vector.size(), jacobian_->rows());
-    return false;
-  }
-  return true;
-}
-
-bool KDLKinematics::verify_joint_vector(const std::vector<double> & joint_vector)
->>>>>>> 902f8ade
+
 {
   if (joint_vector.size() != num_joints_)
   {
     RCLCPP_ERROR(
-<<<<<<< HEAD
       LOGGER, "Invalid joint vector size (%zu). Expected size is %zu.", joint_vector.size(),
-=======
-      LOGGER, "Invalid size (%zu) for the joint vector. Expected size is %d.", joint_vector.size(),
->>>>>>> 902f8ade
       num_joints_);
     return false;
   }
@@ -400,7 +227,6 @@
   return true;
 }
 
-<<<<<<< HEAD
 bool KDLKinematics::verify_jacobian(const Eigen::Matrix<double, 6, Eigen::Dynamic> & jacobian)
 {
   if (jacobian.rows() != jacobian_->rows() || jacobian.cols() != jacobian_->columns())
@@ -408,15 +234,6 @@
     RCLCPP_ERROR(
       LOGGER, "The size of the jacobian (%zu, %zu) does not match the required size of (%u, %u)",
       jacobian.rows(), jacobian.cols(), jacobian_->rows(), jacobian_->columns());
-=======
-bool KDLKinematics::verify_jacobian(const std::vector<double> & jacobian_vector)
-{
-  if (jacobian_vector.size() != jacobian_->rows() * jacobian_->columns())
-  {
-    RCLCPP_ERROR(
-      LOGGER, "The size of the jacobian argument (%zu) does not match the required size of (%zu)",
-      jacobian_vector.size(), jacobian_->rows() * jacobian_->columns());
->>>>>>> 902f8ade
     return false;
   }
   return true;
