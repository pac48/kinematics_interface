--- conflicted
+++ resolved
@@ -168,22 +168,7 @@
 
   // create forward kinematics solver
   fk_pos_solver_->JntToCart(q_, frame_, link_name_map_[link_name]);
-<<<<<<< HEAD
   tf2::transformKDLToEigen(frame_, transform);
-=======
-  double tmp[] = {frame_.p.x(), frame_.p.y(), frame_.p.z()};
-  // KDL::Rotation stores data in row-major format.
-  //      e.g Xx, Yx, Zx, Xy... = data index at 0, 1, 2, 3, 4...
-  for (int r = 0; r < 3; r++)
-  {
-    for (int c = 0; c < 3; c++)
-    {
-      transform_vec[r + 4 * c] = frame_.M.data[3 * r + c];
-    }
-    transform_vec[4 * 3 + r] = tmp[r];
-  }
-  transform_vec[15] = 1.0;
->>>>>>> d2d67469
   return true;
 }
 
