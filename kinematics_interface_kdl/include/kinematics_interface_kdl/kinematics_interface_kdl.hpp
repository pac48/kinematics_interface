--- conflicted
+++ resolved
@@ -18,11 +18,6 @@
 #pragma once
 
 #include <rclcpp_lifecycle/lifecycle_node.hpp>
-<<<<<<< HEAD
-=======
-#include "eigen3/Eigen/Core"
-#include "eigen3/Eigen/LU"
->>>>>>> 902f8ade
 #include "kdl/chainfksolverpos_recursive.hpp"
 #include "kdl/chainfksolvervel_recursive.hpp"
 #include "kdl/chainjnttojacsolver.hpp"
@@ -36,7 +31,6 @@
 {
 public:
   /**
-<<<<<<< HEAD
      * \brief Initialize plugin. This method must be called before any other.
      */
   bool initialize(
@@ -92,76 +86,10 @@
 private:
   //verification methods
   bool verify_initialized();
+  bool verify_link_name(const std::string & link_name);
+  bool verify_joint_vector(const Eigen::VectorXd & joint_vector);
+  bool verify_jacobian(const Eigen::Matrix<double, 6, Eigen::Dynamic> & jacobian);
 
-  bool verify_link_name(const std::string & link_name);
-
-  bool verify_joint_vector(const Eigen::VectorXd & joint_vector);
-
-  bool verify_jacobian(const Eigen::Matrix<double, 6, Eigen::Dynamic> & jacobian);
-=======
-         * \brief KDL implementation of ros2_control kinematics interface
-         */
-  bool initialize(
-    std::shared_ptr<rclcpp_lifecycle::LifecycleNode> node,
-    const std::string & end_effector_name) override;
-
-  /**
-       * \brief Convert Cartesian delta-x to joint delta-theta, using the Jacobian.
-       * \param[in] joint_pos joint positions of the robot in radians
-       * \param[in] delta_x_vec input Cartesian deltas (x, y, z, wx, wy, wz)
-       * \param[in] link_name the name of the link that the Jacobian is calculated with
-       * \param[out] delta_theta_vec output vector with joint states
-       * \return true if successful
-       */
-  bool convert_cartesian_deltas_to_joint_deltas(
-    const std::vector<double> & joint_pos, const std::vector<double> & delta_x_vec,
-    const std::string & link_name, std::vector<double> & delta_theta_vec) override;
-
-  /**
-       * \brief Convert joint delta-theta to Cartesian delta-x.
-       * \param joint_pos joint positions of the robot in radians
-       * \param[in] delta_theta_vec vector with joint states
-       * \param[in] link_name the name of the link that the Jacobian is calculated with
-       * \param[out] delta_x_vec  Cartesian deltas (x, y, z, wx, wy, wz)
-       * \return true if successful
-       */
-  bool convert_joint_deltas_to_cartesian_deltas(
-    const std::vector<double> & joint_pos, const std::vector<double> & delta_theta_vec,
-    const std::string & link_name, std::vector<double> & delta_x_vec) override;
-
-  /**
-      * \brief Calculates the joint transform for a specified link using provided joint positions.
-      * \param[in] joint_pos joint positions of the robot in radians
-      * \param[in] link_name the name of the link to find the transform for
-      * \param[out] transform_vec transformation matrix of the specified link in column major format.
-      * \return true if successful
-      */
-  bool calculate_link_transform(
-    const std::vector<double> & joint_pos, const std::string & link_name,
-    std::vector<double> & transform_vec) override;
-
-  /**
-      * \brief Calculates the joint transform for a specified link using provided joint positions.
-      * \param[in] joint_pos joint positions of the robot in radians
-      * \param[in] link_name the name of the link to find the transform for
-      * \param[out] jacobian Jacobian matrix of the specified link in column major format.
-      * \return true if successful
-      */
-  bool calculate_jacobian(
-    const std::vector<double> & joint_pos, const std::string & link_name,
-    std::vector<double> & jacobian) override;
-
-private:
-  bool update_joint_array(const std::vector<double> & joint_pos);
-
-  //verification methods
-  bool verify_initialized();
-  bool verify_link_name(const std::string & link_name);
-  bool verify_transform_vector(const std::vector<double> & transform);
-  bool verify_cartesian_vector(const std::vector<double> & cartesian_vector);
-  bool verify_joint_vector(const std::vector<double> & joint_vector);
-  bool verify_jacobian(const std::vector<double> & jacobian_vector);
->>>>>>> 902f8ade
 
   bool initialized = false;
   std::string root_name_;
@@ -175,11 +103,6 @@
   std::shared_ptr<rclcpp_lifecycle::LifecycleNode> node_;
   std::unordered_map<std::string, int> link_name_map_;
   double alpha;  // damping term for Jacobian inverse
-<<<<<<< HEAD
-=======
-  Eigen::Matrix<double, 6, 1> delta_x;
-  Eigen::VectorXd delta_theta;
->>>>>>> 902f8ade
   Eigen::MatrixXd I;
 };
 
